--- conflicted
+++ resolved
@@ -98,26 +98,20 @@
         val debug = environment.runner is RobotCodeDebugProgramRunner
         
         val included = mutableListOf<String>()
-<<<<<<< HEAD
-        
+
         if (testSuitePath != null){
             val testitem = profile.project.testManger.findTestItem(Path(testSuitePath).toUri().toString())
             if (testitem != null) {
-                included.add("--by-longname")
+                included.add("-bl")
                 included.add(testitem.longname)
             }
         }
         if (!profile.includedTestItems.isNullOrEmpty()) {
             val testItemLongNames = profile.includedTestItems!!.split(",").map { it.trim() }.filter { it.isNotEmpty() }
             for (testItemLongName in testItemLongNames){
-                included.add("--by-longname")
+                included.add("-bl")
                 included.add(testItemLongName)
             }
-=======
-        for (test in profile.includedTestItems) {
-            included.add("-bl")
-            included.add(test.longname)
->>>>>>> e94c96b9
         }
         
         val connection = mutableListOf<String>()
